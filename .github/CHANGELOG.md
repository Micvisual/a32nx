# Changelog
<!-- ⚠⚠ Please follow the format provided ⚠⚠ -->
<!-- Always use "1." at the start instead of "2. " or "X. " as GitHub will auto renumber everything. -->
<!-- Use the following format below -->
<!--  1. [Changed Area] Title of changes - @github username (Name)  -->
## Changes from 2020/10 to 2020/11
1. [ND] Change ND Sizing - @nathaninnes (Nathan Innes)
2. [GPWS] Added Pull Up, Sink Rate, Dont sink GPWS with Default Sounds & Added (Too low) terrain, flaps and gear without Sounds (Future PR by Boris) - @oliverpope03 (Oliver Pope)
3. [Sounds] Added new sounds for fuel pumps, flaps, ground roll and rattles, touchdowns, and wind - @hotshotp (Boris)
4. [ND] Hide the aircraft indicator in PLAN mode while ADIRS are not aligned - @lousybyte (lousybyte)
5. [LIGHTS] Improved Strobe, Nav and beacon lights - @lukecologne (lukecologne)
6. [Sounds] Added new startup sounds - @hotshotp (Boris)
7. [ECAM] ELAC/SEC warning color fix, added spoiler functionality to ECAM page - @wpine215 (Iceman)
8. [OVHD] Implemented missing functionality for multiple overhead buttons and switches - @wpine215 (Iceman)
<<<<<<< HEAD
1. [ECAM] Improved APU ECAM visuals - @wpine215 (Iceman)
=======
1. [TEXTURES] changed texture of glareshield and added details
>>>>>>> dc9cedca

## Changes from 2020/09 to 2020/10
1. [General] Add CHANGELOG.md - @nathaninnes (Nathan Innes)
2. [ECAM] Improved Upper ECAM Visuals - @wpine215 (Iceman)
3. [TEXTURES] Changed roughness of glareshield - @Pleasure (Pleasure)
4. [CDU] Fixed several issues related to incorrect active waypoints - @lousybyte (lousybyte)
5. [CDU] Fixed a crash when trying to replace a waypoint in the flight plan - @lousybyte (lousybyte)
6. [EXTERIOR] Fixed issue in engine rotation animation that made it rotate too quickly - @lukecologne (lukecologne)
7. [PFD] Remove code related to unrelevant aircraft - @1Revenger1 (Avery Black)
8. [ECAM] Lower ECAM DOOR Page Colour Fix - @nathaninnes (Nathan Innes)
9. [ND] Add DME distances, VOR/ADF needles and functioning ADF2 - @blitzcaster (bltzcstr)
10. [OVHD] Fixed Battery Indicator Colour - @nathaninnes (Nathan Innes)
11. [MISC] Removed Fuel Patch from MSFS Update 1.8.3 - @nathaninnes (Nathan Innes)<|MERGE_RESOLUTION|>--- conflicted
+++ resolved
@@ -12,11 +12,8 @@
 6. [Sounds] Added new startup sounds - @hotshotp (Boris)
 7. [ECAM] ELAC/SEC warning color fix, added spoiler functionality to ECAM page - @wpine215 (Iceman)
 8. [OVHD] Implemented missing functionality for multiple overhead buttons and switches - @wpine215 (Iceman)
-<<<<<<< HEAD
 1. [ECAM] Improved APU ECAM visuals - @wpine215 (Iceman)
-=======
 1. [TEXTURES] changed texture of glareshield and added details
->>>>>>> dc9cedca
 
 ## Changes from 2020/09 to 2020/10
 1. [General] Add CHANGELOG.md - @nathaninnes (Nathan Innes)
