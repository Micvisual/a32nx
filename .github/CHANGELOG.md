# Changelog
<!-- ⚠⚠ Please follow the format provided ⚠⚠ -->
<!-- Always use "1." at the start instead of "2. " or "X. " as GitHub will auto renumber everything. -->
<!-- Use the following format below -->
<!--  1. [Changed Area] Title of changes - @github username (Name)  -->
## Changes from 2020/09 to 2020/10

1. [General] Add CHANGELOG.md - @nathaninnes (Nathan Innes)
2. [ECAM] Improved Upper ECAM Visuals - @wpine215 (Iceman)
3. [TEXTURES] Changed roughness of glareshield - @Pleasure (Pleasure)
4. [CDU] Fixed several issues related to incorrect active waypoints - @lousybyte (lousybyte)
5. [CDU] Fixed a crash when trying to replace a waypoint in the flight plan - @lousybyte (lousybyte)
6. [EXTERIOR] Fixed issue in engine rotation animation that made it rotate too quickly - @lukecologne (lukecologne)
7. [PFD] Remove code related to unrelevant aircraft - @1Revenger1 (Avery Black)
8. [ECAM] Lower ECAM DOOR Page Colour Fix - @nathaninnes (Nathan Innes)
9. [ND] Add DME distances, VOR/ADF needles and functioning ADF2 - @blitzcaster (bltzcstr)
<<<<<<< HEAD
1. [OVHD] Fixed Battery Indicator Colour - @nathaninnes (Nathan Innes)
1. [CDU] Revised INIT A Page - @lucky38i (Lucky38i)
1. [CDU] Revised INIT B Page - @lucky38i (lucky38i)
=======
10. [OVHD] Fixed Battery Indicator Colour - @nathaninnes (Nathan Innes)
>>>>>>> 0cd6832c
<|MERGE_RESOLUTION|>--- conflicted
+++ resolved
@@ -14,10 +14,6 @@
 7. [PFD] Remove code related to unrelevant aircraft - @1Revenger1 (Avery Black)
 8. [ECAM] Lower ECAM DOOR Page Colour Fix - @nathaninnes (Nathan Innes)
 9. [ND] Add DME distances, VOR/ADF needles and functioning ADF2 - @blitzcaster (bltzcstr)
-<<<<<<< HEAD
-1. [OVHD] Fixed Battery Indicator Colour - @nathaninnes (Nathan Innes)
+10. [OVHD] Fixed Battery Indicator Colour - @nathaninnes (Nathan Innes)
 1. [CDU] Revised INIT A Page - @lucky38i (Lucky38i)
-1. [CDU] Revised INIT B Page - @lucky38i (lucky38i)
-=======
-10. [OVHD] Fixed Battery Indicator Colour - @nathaninnes (Nathan Innes)
->>>>>>> 0cd6832c
+1. [CDU] Revised INIT B Page - @lucky38i (lucky38i)